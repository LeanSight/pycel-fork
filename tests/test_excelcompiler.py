# -*- coding: UTF-8 -*-
#
# Copyright 2011-2019 by Dirk Gorissen, Stephen Rauch and Contributors
# All rights reserved.
# This file is part of the Pycel Library, Licensed under GPLv3 (the 'License')
# You may not use this work except in compliance with the License.
# You may obtain a copy of the Licence at:
#   https://www.gnu.org/licenses/gpl-3.0.en.html

import copy
import json
import math
import os
import random
import shutil
from pathlib import Path
from unittest import mock

import numpy as np
import pytest
from openpyxl import Workbook
from openpyxl.workbook.defined_name import DefinedName
from ruamel.yaml import YAML

from pycel.excelcompiler import _Cell, _CellRange, ExcelCompiler, Mismatch
from pycel.excelformula import FormulaEvalError, FormulaParserError, UnknownFunction
from pycel.excelutil import (
    AddressCell,
    AddressRange,
    flatten,
    list_like,
    NA_ERROR,
    NULL_ERROR,
)
from pycel.excelwrapper import ExcelWrapper


# ::TODO:: need some rectangular ranges for testing


def test_end_2_end(excel, fixture_xls_path):
    # load & compile the file to a graph, starting from D1
    for excel_compiler in (ExcelCompiler(excel=excel),
                           ExcelCompiler(excel=excel.workbook),
                           ExcelCompiler(fixture_xls_path)):

        # test evaluation
        assert -0.02286 == round(excel_compiler.evaluate('Sheet1!D1'), 5)

        excel_compiler.set_value('Sheet1!A1', 200)
        assert -0.00331 == round(excel_compiler.evaluate('Sheet1!D1'), 5)


def test_no_sheet_given(excel_compiler):
    sh1_value = excel_compiler.evaluate('Sheet1!A1')

    excel_compiler.excel.set_sheet('Sheet1')
    value = excel_compiler.evaluate('A1')
    assert sh1_value == value

    excel_compiler.excel.set_sheet('Sheet2')
    value = excel_compiler.evaluate('A1')
    assert sh1_value != value


@pytest.mark.parametrize('file_type', ('pickle', 'yaml', 'json'))
def test_round_trip_through_json_yaml_and_pickle(excel_compiler, fixture_xls_path, file_type):
    extra_data = {1: 3}
    plugins = ('pycel.excellib', )
    excel_compiler.evaluate('Sheet1!D1')
    excel_compiler.extra_data = extra_data

    excel_compiler.to_file(file_types=(file_type, ))

    # read the spreadsheet from {file_type}
    extension = f'.{file_type}' if file_type != 'pickle' else ''
    excel_compiler = ExcelCompiler.from_file(excel_compiler.filename + extension, plugins=plugins)

    # test compiler data
    assert excel_compiler.extra_data.keys() & extra_data.keys()
    assert excel_compiler._plugin_modules == plugins

    # test evaluation
    assert -0.02286 == round(excel_compiler.evaluate('Sheet1!D1'), 5)

    excel_compiler.set_value('Sheet1!A1', 200)
    assert -0.00331 == round(excel_compiler.evaluate('Sheet1!D1'), 5)


def test_filename_ext(excel_compiler, fixture_xls_path):
    excel_compiler.evaluate('Sheet1!D1')
    excel_compiler.extra_data = {1: 3}
    pickle_name = excel_compiler.filename + '.pkl'
    yaml_name = excel_compiler.filename + '.yml'
    json_name = excel_compiler.filename + '.json'

    for name in (pickle_name, yaml_name, json_name):
        try:
            os.unlink(name)
        except FileNotFoundError:
            pass

    excel_compiler.to_file(excel_compiler.filename)
    excel_compiler.to_file(json_name, file_types=('json', ))

    assert os.path.exists(pickle_name)
    assert os.path.exists(yaml_name)
    assert os.path.exists(json_name)


def test_deserialize_filename(
        excel_compiler, fixture_xls_path, serialization_override_path):

    for serialization_filename, expected in (
        # When the serialization path is different than the workbook path
        (serialization_override_path, excel_compiler.filename),
        # When the serialization path is the same as the workbook
        (f'{excel_compiler.filename}.yml', excel_compiler.filename),
    ):
        excel_compiler._to_text(serialization_filename)
        deserialized = excel_compiler._from_text(serialization_filename)
        assert expected == deserialized.filename

    # When the serialized data does not contain a filename we should use the
    # passed in filename to _from_text when de-serializing - for compatibility
    with open(serialization_override_path, 'r+') as f:
        # Modify our previously serialized compiler and remove the filename key
        f.data = YAML().load(f)
        f.seek(0)
        f.data.pop('filename')
        YAML().dump(f.data, f)
        f.truncate()

    deserialized = excel_compiler._from_text(serialization_override_path)
    expected = serialization_override_path.rsplit('.')[0]
    assert expected == deserialized.filename


def test_filename_extension_errors(excel_compiler, fixture_xls_path):
    with pytest.raises(ValueError, match='Unrecognized file type'):
        ExcelCompiler.from_file(excel_compiler.filename + '.xyzzy')

    with pytest.raises(ValueError, match='Only allowed one '):
        excel_compiler.to_file(file_types=('pkl', 'pickle'))

    with pytest.raises(ValueError, match='Only allowed one '):
        excel_compiler.to_file(file_types=('pkl', 'yml', 'json'))

    with pytest.raises(ValueError, match='Unknown file types: pkly'):
        excel_compiler.to_file(file_types=('pkly',))


def test_hash_matches(excel_compiler):
    assert excel_compiler.hash_matches

    excel_compiler._excel_file_md5_digest = 0
    assert not excel_compiler.hash_matches


def test_pickle_file_rebuilding(excel_compiler):

    input_addrs = ['Sheet1!A11']
    output_addrs = ['Sheet1!D1']

    excel_compiler.trim_graph(input_addrs, output_addrs)
    excel_compiler.to_file()

    pickle_name = excel_compiler.filename + '.pkl'
    yaml_name = excel_compiler.filename + '.yml'

    assert os.path.exists(pickle_name)
    old_hash = excel_compiler._compute_file_md5_digest(pickle_name)

    excel_compiler.to_file()
    assert old_hash == excel_compiler._compute_file_md5_digest(pickle_name)

    os.unlink(yaml_name)
    excel_compiler.to_file()
    new_hash = excel_compiler._compute_file_md5_digest(pickle_name)
    assert old_hash != new_hash

    shutil.copyfile(pickle_name, yaml_name)
    excel_compiler.to_file()
    assert new_hash != excel_compiler._compute_file_md5_digest(pickle_name)


def test_reset(excel_compiler):
    in_address = 'Sheet1!A1'
    out_address = 'Sheet1!D1'

    assert -0.02286 == round(excel_compiler.evaluate(out_address), 5)

    in_value = excel_compiler.cell_map[in_address].value

    excel_compiler._reset(excel_compiler.cell_map[in_address])
    assert excel_compiler.cell_map[out_address].value is None

    excel_compiler._reset(excel_compiler.cell_map[in_address])
    assert excel_compiler.cell_map[out_address].value is None

    excel_compiler.cell_map[in_address].value = in_value
    assert -0.02286 == round(excel_compiler.evaluate(out_address), 5)
    assert -0.02286 == round(excel_compiler.cell_map[out_address].value, 5)


def test_recalculate(excel_compiler):
    out_address = 'Sheet1!D1'

    assert -0.02286 == round(excel_compiler.evaluate(out_address), 5)
    excel_compiler.cell_map[out_address].value = None

    excel_compiler.recalculate()
    assert -0.02286 == round(excel_compiler.cell_map[out_address].value, 5)


def test_evaluate_from_generator(excel_compiler):
    result = excel_compiler.evaluate(
        a for a in ('trim-range!B1', 'trim-range!B2'))
    assert (24, 136) == result


def test_evaluate_empty(excel_compiler):
    assert 0 == excel_compiler.evaluate('Empty!B1')

    excel_compiler.recalculate()
    assert 0 == excel_compiler.evaluate('Empty!B1')

    input_addrs = ['Empty!C1', 'Empty!B2']
    output_addrs = ['Empty!B1', 'Empty!B2']

    excel_compiler.trim_graph(input_addrs, output_addrs)
    excel_compiler._to_text(is_json=True)
    text_excel_compiler = ExcelCompiler._from_text(
        excel_compiler.filename, is_json=True)

    assert [0, None] == text_excel_compiler.evaluate(output_addrs)
    text_excel_compiler.set_value(input_addrs[0], 10)
    assert [10, None] == text_excel_compiler.evaluate(output_addrs)

    text_excel_compiler.set_value(input_addrs[1], 20)
    assert [10, 20] == text_excel_compiler.evaluate(output_addrs)


def test_gen_graph(excel_compiler):
    excel_compiler._gen_graph('B2')

    with pytest.raises(ValueError, match='Unknown seed'):
        excel_compiler._gen_graph(None)

    with pytest.raises(NotImplementedError, match='Linked SheetNames'):
        excel_compiler._gen_graph('=[Filename.xlsx]Sheetname!A1')


def test_value_tree_str(excel_compiler):
    out_address = 'trim-range!B2'
    excel_compiler.evaluate(out_address)

    expected = [
        'trim-range!B2 = 136',
        ' trim-range!B1 = 24',
        '  trim-range!D1:E3 = ((1, 5), (2, 6), (3, 7))',
        '   trim-range!D1 = 1',
        '   trim-range!D2 = 2',
        '   trim-range!D3 = 3',
        '   trim-range!E1 = 5',
        '   trim-range!E2 = 6',
        '   trim-range!E3 = 7',
        ' trim-range!D4:E4 = ((4, 8),)',
        '  trim-range!D4 = 4',
        '  trim-range!E4 = 8',
        ' trim-range!D5 = 100'
    ]
    assert expected == list(excel_compiler.value_tree_str(out_address))


def test_value_tree_str_circular(circular_ws):

    out_address = 'Sheet1!B8'
    circular_ws.evaluate(out_address)

    expected = [
        'Sheet1!B8 = -50',
        ' Sheet1!B1 = 0',
        '  Sheet1!B2 = 0',
        '   Sheet1!A2 = 0.2',
        '   Sheet1!B1 <- cycle',
        '   Sheet1!B3 = 0',
        '  Sheet1!B3 <- cycle',
        ' Sheet1!B6 = 50',
        '  Sheet1!A5 = 50',
        '  Sheet1!A6 = 50',
        '   Sheet1!B6 <- cycle',
        '  Sheet1!B3 <- cycle',
        '  Sheet1!B5 = 0.01',
    ]
    assert expected == list(circular_ws.value_tree_str(out_address))


def test_trim_cells(excel_compiler):
    input_addrs = ['trim-range!D5']
    output_addrs = ['trim-range!B2']

    old_value = excel_compiler.evaluate(output_addrs[0])

    excel_compiler.trim_graph(input_addrs, output_addrs)
    excel_compiler._to_text(is_json=True)

    new_value = ExcelCompiler._from_text(
        excel_compiler.filename, is_json=True).evaluate(output_addrs[0])

    assert old_value == new_value


def test_trim_cells_range(excel_compiler):
    input_addrs = [AddressRange('trim-range!D4:E4')]
    output_addrs = ['trim-range!B2']

    old_value = excel_compiler.evaluate(output_addrs[0])

    excel_compiler.trim_graph(input_addrs, output_addrs)

    excel_compiler._to_text()
    excel_compiler = ExcelCompiler._from_text(excel_compiler.filename)
    assert old_value == excel_compiler.evaluate(output_addrs[0])

    excel_compiler.set_value(input_addrs[0], [5, 6], set_as_range=True)
    assert old_value - 1 == excel_compiler.evaluate(output_addrs[0])

    excel_compiler.set_value(input_addrs[0], [4, 6])
    assert old_value - 2 == excel_compiler.evaluate(output_addrs[0])

    excel_compiler.set_value(tuple(next(input_addrs[0].rows)), [5, 6])
    assert old_value - 1 == excel_compiler.evaluate(output_addrs[0])


def test_evaluate_from_non_cells(excel_compiler):
    input_addrs = ['Sheet1!A11']
    output_addrs = ['Sheet1!A11:A13', 'Sheet1!D1', 'Sheet1!B11', ]

    old_values = excel_compiler.evaluate(output_addrs)

    excel_compiler.trim_graph(input_addrs, output_addrs)

    excel_compiler.to_file(file_types='yml')
    excel_compiler = ExcelCompiler.from_file(excel_compiler.filename)
    for expected, result in zip(
            old_values, excel_compiler.evaluate(output_addrs)):
        assert tuple(flatten(expected)) == pytest.approx(tuple(flatten(result)))

    range_cell = excel_compiler.cell_map[output_addrs[0]]
    excel_compiler._reset(range_cell)
    range_value = excel_compiler.evaluate(range_cell.address)
    assert old_values[0] == range_value


def test_validate_serialized(excel_compiler, capsys):
    input_addrs = ['trim-range!D5']
    output_addrs = ['trim-range!B2']

    excel_compiler.trim_graph(input_addrs, output_addrs)
    failed_cells = excel_compiler.validate_serialized(output_addrs=output_addrs)
    assert failed_cells == {}

    # test error reporting in compiled sheet
    file_name = Path(excel_compiler.filename)
    loaded_name = str(file_name.parent / f'xyzzy-{file_name.name}.json')

    excel_compiler.to_file(loaded_name)
    loaded = excel_compiler.from_file(loaded_name)
    loaded.cell_map[input_addrs[0]].value = 200
    with mock.patch('pycel.excelcompiler.ExcelCompiler.from_file', return_value=loaded):
        failed_cells = excel_compiler.validate_serialized(output_addrs=output_addrs)

    assert failed_cells == {
        'trim-range!B2': Mismatch(original=136, calced=236, formula='=B1+SUM(D4:E4)+D5'),
        'trim-range!D5': Mismatch(original=100, calced=200, formula='None')
    }

    excel_compiler.cell_map[output_addrs[0]].value = 'JUNK'
    failed_cells = excel_compiler.validate_serialized(output_addrs=output_addrs)
    assert failed_cells == {'mismatch': {'trim-range!B2': ('JUNK', 136, '=B1+SUM(D4:E4)+D5')}}

    out, err = capsys.readouterr()
    assert '' == err
    assert 'JUNK' in out


def test_validate_calcs_all_cells(basic_ws):
    formula_cells = basic_ws.formula_cells('Sheet1')
    expected = {
        AddressCell('Sheet1!B2'),
        AddressCell('Sheet1!C2'),
        AddressCell('Sheet1!B3'),
        AddressCell('Sheet1!C3'),
        AddressCell('Sheet1!B4'),
        AddressCell('Sheet1!C4')
    }
    assert expected == set(formula_cells)
    assert {} == basic_ws.validate_calcs()


def test_validate_calcs_excel_compiler(excel_compiler):
    """Find all formula cells w/ values and verify calc"""
    errors = excel_compiler.validate_calcs()
    msg = json.dumps(errors, indent=2)
    assert msg == '{}'

    errors = excel_compiler.validate_calcs('Sheet1!B1')
    msg = json.dumps(errors, indent=2)
    assert msg == '{}'

    # Missing sheets returns empty tuple
    assert len(excel_compiler.formula_cells('JUNK-Sheet!B1')) == 0


def test_validate_calcs_empty_params():
    data = [x.strip().split() for x in """
        =INDEX($G$2:$G$4,D2) =INDEX($G$2:$I$2,,D2) =INDEX($G$2:$I$2,$A$6,D2)
        =INDEX($G$2:$G$4,D3) =INDEX($G$2:$I$2,,D3) =INDEX($G$2:$I$2,$A$6,D3)
        =INDEX($G$2:$G$4,D4) =INDEX($G$2:$I$2,,D4) =INDEX($G$2:$I$2,$A$6,D4)
        =MATCH(E2,$F$2:$F$4) 0 1 a b c
        =MATCH(E3,$F$2:$F$4) 2 2 b
        =MATCH(E4,$F$2:$F$4) 4 3 c
        =IF(0,,2) =IF(1,,2) =IF(,1,2) =IF(,0,2)
    """.split('\n')[1:-1]]

    wb = Workbook()
    ws = wb.active
    ws['A2'], ws['B2'], ws['C2'] = data[0]
    ws['A3'], ws['B3'], ws['C3'] = data[1]
    ws['A4'], ws['B4'], ws['C4'] = data[2]
    ws['D2'], ws['E2'], ws['F2'], ws['G2'], ws['H2'], ws['I2'] = data[3]
    ws['D3'], ws['E3'], ws['F3'], ws['G3'] = data[4]
    ws['D4'], ws['E4'], ws['F4'], ws['G4'] = data[5]
    ws['A5'], ws['B5'], ws['C5'], ws['D5'] = data[6]

    excel_compiler = ExcelCompiler(excel=wb)

    assert (NA_ERROR, ) * 3 == excel_compiler.evaluate('Sheet!A2:C2')
    assert ('b', ) * 3 == excel_compiler.evaluate('Sheet!A3:C3')
    assert ('c', ) * 3 == excel_compiler.evaluate('Sheet!A4:C4')
    assert (2, 0, 2, 2) == excel_compiler.evaluate('Sheet!A5:D5')


def test_evaluate_entire_row_column(excel_compiler):

    value = excel_compiler.evaluate(AddressRange('Sheet1!A:A'))
    expected = excel_compiler.evaluate(AddressRange('Sheet1!A1:A18'))
    assert value == expected
    assert len(value) == 18
    assert not list_like(value[0])

    value = excel_compiler.evaluate(AddressRange('Sheet1!1:1'))
    expected = excel_compiler.evaluate(AddressRange('Sheet1!A1:D1'))
    assert value == expected
    assert len(value) == 4
    assert not list_like(value[0])

    value = excel_compiler.evaluate(AddressRange('Sheet1!A:B'))
    expected = excel_compiler.evaluate(AddressRange('Sheet1!A1:B18'))
    assert value == expected
    assert len(value) == 18
    assert len(value[0]) == 2

    value = excel_compiler.evaluate(AddressRange('Sheet1!1:2'))
    expected = excel_compiler.evaluate(AddressRange('Sheet1!A1:D2'))
    assert value == expected
    assert len(value) == 2
    assert len(value[0]) == 4

    # now from the text based file
    excel_compiler._to_text()
    text_excel_compiler = ExcelCompiler._from_text(excel_compiler.filename)

    value = text_excel_compiler.evaluate(AddressRange('Sheet1!A:A'))
    expected = text_excel_compiler.evaluate(AddressRange('Sheet1!A1:A18'))
    assert value == expected
    assert len(value) == 18
    assert not list_like(value[0])

    value = text_excel_compiler.evaluate(AddressRange('Sheet1!1:1'))
    expected = text_excel_compiler.evaluate(AddressRange('Sheet1!A1:D1'))
    assert value == expected
    assert len(value) == 4
    assert not list_like(value[0])

    value = text_excel_compiler.evaluate(AddressRange('Sheet1!A:B'))
    expected = text_excel_compiler.evaluate(AddressRange('Sheet1!A1:B18'))
    assert len(value) == 18
    assert len(value[0]) == 2
    assert value == expected

    value = text_excel_compiler.evaluate(AddressRange('Sheet1!1:2'))
    expected = text_excel_compiler.evaluate(AddressRange('Sheet1!A1:D2'))
    assert value == expected
    assert len(value) == 2
    assert len(value[0]) == 4


def test_evaluate_conditional_formatting(cond_format_ws):
    cells_addrs = [
        AddressCell('B2'),
        AddressCell('Sheet1!B3'),
        AddressRange('Sheet1!B4:B6'),
    ]
    formats = cond_format_ws.eval_conditional_formats(cells_addrs)
    formats2 = cond_format_ws.eval_conditional_formats((a for a in cells_addrs))
    assert formats == list(formats2)  # should match cells_addrs's type
    assert formats2 == tuple(formats2)  # tuple since cells_addrs is a generator
    assert isinstance(formats[0], tuple)
    assert len(formats) == 3
    assert len(formats[2]) == 3

    # read the spreadsheet from yaml
    cond_format_ws.to_file(file_types=('yml', ))
    cond_format_ws_yaml = ExcelCompiler.from_file(
        cond_format_ws.filename + '.yml')
    cells_addrs[0] = AddressCell('Sheet1!B2')
    formats3 = cond_format_ws_yaml.eval_conditional_formats(tuple(cells_addrs))
    assert formats2 == formats3

    # read the spreadsheet from pickle
    cond_format_ws.to_file(file_types=('pkl', ))
    cond_format_ws_pkl = ExcelCompiler.from_file(
        cond_format_ws.filename + '.pkl')
    cells_addrs[0] = AddressCell('Sheet1!B2')
    formats4 = cond_format_ws_pkl.eval_conditional_formats(tuple(cells_addrs))
    assert formats2 == formats4

    formats.append(formats[2][0][0])
    formats.append(formats[2][1][0])
    formats.append(formats[2][2][0])
    del formats[2]

    color_key = {
        ('FF006100', 'FFC6EFCE'): 'grn',
        ('FF9C5700', 'FFFFEB9C'): 'yel',
        ('FF9C0006', 'FFFFC7CE'): 'red',
        (None, 'FFFFC7CE'): 'nofont',
    }

    color_map = {}
    for idx, dxf in cond_format_ws.conditional_formats.items():
        color_map[idx] = color_key[
            dxf.font and dxf.font.color.value, dxf.fill.bgColor.value]

    expected = [
        ['red'],
        ['grn', 'yel', 'red'],
        ['yel', 'red'],
        ['nofont'],
        ['yel', 'red'],
    ]
    results = [[color_map[x] for x in y] for y in formats]
    assert results == expected


def test_trim_cells_warn_address_not_found(excel_compiler):
    input_addrs = ['trim-range!D5', 'trim-range!H1']
    output_addrs = ['trim-range!B2']

    excel_compiler.evaluate(output_addrs[0])
    excel_compiler.log.warning = mock.Mock()
    excel_compiler.trim_graph(input_addrs, output_addrs)
    assert 1 == excel_compiler.log.warning.call_count


def test_trim_cells_info_buried_input(excel_compiler):
    input_addrs = ['trim-range!B1', 'trim-range!D1']
    output_addrs = ['trim-range!B2']

    excel_compiler.evaluate(output_addrs[0])
    excel_compiler.log.info = mock.Mock()
    excel_compiler.trim_graph(input_addrs, output_addrs)
    assert 2 == excel_compiler.log.info.call_count
    assert 'not a leaf node' in excel_compiler.log.info.mock_calls[1][1][0]


def test_trim_cells_exception_input_unused(excel_compiler):
    input_addrs = ['trim-range!G1']
    output_addrs = ['trim-range!B2']
    excel_compiler.evaluate(output_addrs[0])
    excel_compiler.evaluate(input_addrs[0])

    with pytest.raises(
            ValueError,
            match=' which usually means no outputs are dependant on it'):
        excel_compiler.trim_graph(input_addrs, output_addrs)


def test_compile_error_message_line_number(excel_compiler):
    input_addrs = ['trim-range!D5']
    output_addrs = ['trim-range!B2']

    excel_compiler.trim_graph(input_addrs, output_addrs)

    filename = excel_compiler.filename + '.pickle'
    excel_compiler.to_file(filename)

    excel_compiler = ExcelCompiler.from_file(filename)
    formula = excel_compiler.cell_map[output_addrs[0]].formula
    formula._python_code = '(x)'
    formula.lineno = 3000
    formula.filename = 'a_file'
    with pytest.raises(UnknownFunction, match='File "a_file", line 3000'):
        excel_compiler.evaluate(output_addrs[0])


def test_init_cell_address_error(excel):
    with pytest.raises(ValueError):
        _CellRange(ExcelWrapper.RangeData(
            AddressCell('A1'), '', ((0, ),)))


def test_cell_range_repr(excel):
    cell_range = _CellRange(ExcelWrapper.RangeData(
        AddressRange('sheet!A1:B1'), '', ((0, 0),)))
    assert 'sheet!A1:B1' == repr(cell_range)


def test_cell_repr(excel):
    cell_range = _Cell('sheet!A1', value=0)
    assert 'sheet!A1 -> 0' == repr(cell_range)


def test_gen_gexf(excel_compiler, tmpdir):
    filename = os.path.join(str(tmpdir), 'test.gexf')
    assert not os.path.exists(filename)
    excel_compiler.export_to_gexf(filename)

    # ::TODO: it would good to test this by comparing to an fixture/artifact
    assert os.path.exists(filename)


def test_gen_dot(excel_compiler, tmpdir):
    with pytest.raises(ImportError, match="Package 'pydot' is not installed"):
        excel_compiler.export_to_dot()

    import sys
    mock_imports = (
        'pydot',
    )
    for mock_import in mock_imports:
        sys.modules[mock_import] = mock.MagicMock()

    with mock.patch('networkx.drawing.nx_pydot.write_dot'):
        excel_compiler.export_to_dot()


def test_plot_graph(excel_compiler, tmpdir):
    with pytest.raises(ImportError,
                       match="Package 'matplotlib' is not installed"):
        excel_compiler.plot_graph()

    import sys
    mock_imports = (
        'matplotlib',
        'matplotlib.pyplot',
        'matplotlib.cbook',
        'matplotlib.colors',
        'matplotlib.collections',
        'matplotlib.patches',
    )
    for mock_import in mock_imports:
        sys.modules[mock_import] = mock.MagicMock()
    out_address = 'trim-range!B2'
    excel_compiler.evaluate(out_address)

    with mock.patch('pycel.excelcompiler.nx'):
        excel_compiler.plot_graph()


def test_structured_ref(excel_compiler):
    input_addrs = ['sref!F3']
    output_addrs = ['sref!B3']

    assert 15 == excel_compiler.evaluate(output_addrs[0])
    excel_compiler.trim_graph(input_addrs, output_addrs)

    assert 15 == excel_compiler.evaluate(output_addrs[0])

    excel_compiler.set_value(input_addrs[0], 11)
    assert 20 == excel_compiler.evaluate(output_addrs[0])


def test_multi_area_range_defined_name():

    wb = Workbook()
    ws = wb.active
    ws['A1'] = 1
    ws['A2'] = 2
    ws['A3'] = 3
    ws['A4'] = 4
    ws['B1'] = '=SUM(A1,A2)'
    ws['B2'] = '=SUM(_a2,A3)'
    ws['B3'] = '=SUM(_a1_a3)'

    wb.defined_names.append(
        DefinedName(name='_a2', attr_text='Sheet!$A$4,Sheet!$A$1:$A$2'))
    wb.defined_names.append(
        DefinedName(name='_a1_a3', attr_text='Sheet!$A$1,Sheet!$A$3'))
    excel_compiler = ExcelCompiler(excel=wb)

    output_addrs = ['Sheet!B1:B3']
    assert (3, 10, 4) == excel_compiler.evaluate(output_addrs[0])
    excel_compiler.recalculate()
    assert (3, 10, 4) == excel_compiler.evaluate(output_addrs[0])


def test_unbounded_countifs():
    wb = Workbook()
    ws = wb.active
    ws['A1'] = 1
    ws['A2'] = 2
    ws['A3'] = 3
    ws['A4'] = 4
    ws['A5'] = 5
    ws['B1'] = 1
    ws['B2'] = 2
    ws['B3'] = 3
    ws['B4'] = 4
    ws['B5'] = 5
    ws['C1'] = '=COUNTIFS(B:B,">3")'
    ws['C2'] = '=SUMIFS(A:A,B:B,">3")'
    excel_compiler = ExcelCompiler(filename='test_unbounded_countifs', excel=wb)

    output_addrs = 'Sheet!C1', 'Sheet!C2'
    assert (2, 9) == excel_compiler.evaluate(output_addrs)
    excel_compiler.recalculate()
    assert (2, 9) == excel_compiler.evaluate(output_addrs)

    # read the spreadsheet from pickle
    excel_compiler.to_file(file_types=('pickle', ))
    excel_compiler = ExcelCompiler.from_file(excel_compiler.filename)

    # test evaluation
    assert (2, 9) == excel_compiler.evaluate(output_addrs)
    excel_compiler.recalculate()
    assert (2, 9) == excel_compiler.evaluate(output_addrs)


def test_validate_count():
    wb = Workbook()
    ws = wb.active
    ws['A1'] = 0
    ws['A2'] = 1
    ws['A3'] = 1.1
    ws['A4'] = '1.1'
    ws['A5'] = True
    ws['A6'] = False
    ws['A7'] = 'A'
    ws['A8'] = 'TRUE'
    ws['A9'] = 'FALSE'
    ws['B1'] = '=COUNT(A2)'
    ws['B2'] = '=COUNT(A2:A3)'
    ws['B3'] = '=COUNT(A2:A3,A3)'
    ws['B4'] = '=COUNT(A1:A9,A4,A5,A6,A7,A8,A9)'

    excel_compiler = ExcelCompiler(excel=wb)
    assert excel_compiler.evaluate('Sheet!B1:B4') == (1, 2, 3, 3)

    # Test missing calcPr in WorkbookPackage
    wb.calculation = None
    excel_compiler = ExcelCompiler(excel=wb)
    assert excel_compiler.evaluate('Sheet!B1:B4') == (1, 2, 3, 3)


def test_obsolete_function_mappings(fixture_dir):
    """Verify that we are mapping the previous mapping to new function names

    # Older mappings for excel functions that match Python built-in and keywords
    old_map = {
        "abs": "x_abs",
        "and": "x_and",
        "atan2": "xatan2",
        "if": "x_if",
        "int": "x_int",
        "len": "x_len",
        "max": "xmax",
        "not": "x_not",
        "or": "x_or",
        "min": "xmin",
        "round": "x_round",
        "sum": "xsum",
        "xor": "x_xor",
    }
    """
    excel_compiler = ExcelCompiler.from_file(
        os.path.join(fixture_dir, 'fixture.xlsx.yml'))

    result = [excel_compiler.evaluate(f'Sheet2!A{i}') for i in range(1, 14)]
    assert result == [
        abs(-1),
        True,
        math.atan2(1, 1),
        2,
        int(1.23),
        len("Plugh"),
        max(2, 3),
        not True,
        True or False,
        min(2, 3),
        round(2.34),
        sum((1, 2)),
        True ^ True,
    ]


@pytest.mark.parametrize(
    'msg, formula', (
        ("Function XYZZY is not implemented. "
         "XYZZY is not a known Excel function", '=xyzzy()'),
        ("Function PLUGH is not implemented. "
         "PLUGH is not a known Excel function\n"
         "Function XYZZY is not implemented. "
         "XYZZY is not a known Excel function", '=xyzzy() + plugh()'),
        ('Function ARABIC is not implemented. '
         'ARABIC is in the "Math and trigonometry" group, '
         'and was introduced in Excel 2013',
         '=ARABIC()'),
    )
)
def test_unknown_functions(fixture_dir, msg, formula):
    excel_compiler = ExcelCompiler.from_file(
        os.path.join(fixture_dir, 'fixture.xlsx.yml'))

    address = AddressCell('s!A1')
    excel_compiler.cell_map[str(address)] = _Cell(
        address, None, formula, excel_compiler.excel
    )
    with pytest.raises(UnknownFunction, match=msg):
        excel_compiler.evaluate(address)

    result = excel_compiler.validate_calcs([address])
    assert 'not-implemented' in result
    assert len(result['not-implemented']) == 1


def test_evaluate_exceptions(fixture_dir):
    excel_compiler = ExcelCompiler.from_file(
        os.path.join(fixture_dir, 'fixture.xlsx.yml'))

    address = AddressCell('s!A1')
    excel_compiler.cell_map[str(address)] = _Cell(
        address, None, '=__REF__("s!A2")', excel_compiler.excel
    )
    address = AddressCell('s!A2')
    excel_compiler.cell_map[str(address)] = _Cell(
        address, None, '=$', excel_compiler.excel
    )

    with pytest.raises(FormulaParserError):
        excel_compiler.evaluate(address)

    result = excel_compiler.validate_calcs(address)
    assert 'exceptions' in result
    assert len(result['exceptions']) == 1

    with pytest.raises(FormulaParserError):
        excel_compiler.validate_calcs(address, raise_exceptions=True)


def test_evaluate_empty_intersection(fixture_dir):
    excel_compiler = ExcelCompiler.from_file(
        os.path.join(fixture_dir, 'fixture.xlsx.yml'))

    address = AddressCell('s!A1')
    excel_compiler.cell_map[str(address)] = _Cell(
        address, None, '=_R_(str(_REF_("s!A1:A2") & _REF_("s!B1:B2")))',
        excel_compiler.excel
    )
    assert excel_compiler.evaluate(address) == NULL_ERROR


def test_evaluate_not_pre_existing_range(fixture_dir):
    excel_compiler = ExcelCompiler.from_file(
        os.path.join(fixture_dir, 'fixture.xlsx.yml'))

    assert excel_compiler.evaluate('Sheet1!B5:B8') == (18, 21, 24, 27)


def test_save_restore_numpy_float(basic_ws, tmpdir):
    addr = AddressCell('Sheet1!A1')
    cell_value = basic_ws.evaluate(addr)
    assert not isinstance(cell_value, np.float64)

    basic_ws.set_value(addr, np.float64(8.0))
    cell_value = basic_ws.evaluate(addr)
    assert isinstance(cell_value, np.float64)
    assert cell_value == 8.0

    tmp_name = os.path.join(tmpdir, 'numpy_test')
    basic_ws.to_file(tmp_name)

    excel_compiler = ExcelCompiler.from_file(tmp_name)
    cell_value = excel_compiler.evaluate(addr)
    assert not isinstance(cell_value, np.float64)
    assert cell_value == 8.0


def test_plugins(excel_compiler):

    input_addrs = ['Sheet1!A11']
    output_addrs = ['Sheet1!D1']
    excel_compiler.trim_graph(input_addrs, output_addrs)
    d1 = -0.022863768173008364

    excel_compiler.recalculate()
    assert pytest.approx(d1) == excel_compiler.evaluate('Sheet1!D1')

    def calc_and_check():
        excel_compiler._eval = None
        excel_compiler.cell_map['Sheet1!D1'].formula.compiled_lambda = None
        excel_compiler.recalculate()
        assert pytest.approx(d1) == excel_compiler.evaluate('Sheet1!D1')

    with mock.patch('pycel.excelformula.ExcelFormula.default_modules', ()):
        with pytest.raises(UnknownFunction):
            calc_and_check()

    with mock.patch('pycel.excelformula.ExcelFormula.default_modules', ()):
        excel_compiler._plugin_modules = ('pycel.excellib', 'pycel.lib.stats')
        calc_and_check()

    with mock.patch('pycel.excelformula.ExcelFormula.default_modules', ('pycel.excellib',)):
        excel_compiler._plugin_modules = 'pycel.lib.stats'
        calc_and_check()

    with mock.patch('pycel.excelformula.ExcelFormula.default_modules',
                    ('pycel.excellib', 'pycel.lib.stats')):
        excel_compiler._plugin_modules = None
        calc_and_check()

    with mock.patch('pycel.excelformula.ExcelFormula.default_modules', ()):
        with pytest.raises(UnknownFunction):
            calc_and_check()


@pytest.mark.parametrize(
    'a, b, rel, tol, expected', (
        (0, 0, None, None, True),
        (0, 1E-15, None, None, True),
        (0, 1E-5, None, None, False),

        (1, 1 + 1e-4, None, None, False),
        (1, 1 + 1e-6, None, None, True),

        (1, 1 + 1e-6, 1e-7, None, False),
        (1, 1 + 1e-8, 1e-7, None, True),

        (0.991, 1, None, 0.01, True),
        (0.989, 1, None, 0.01, False),

        ('a', 1, None, None, False),
        ('1', 1, None, None, False),
        ('1', None, None, None, False),
        ('1', True, None, None, False),
    )
)
def test_close_enough(a, b, rel, tol, expected):
    cell = _Cell('A1', a)
    kwargs = {'value': b}
    if rel is not None:
        kwargs['rel'] = rel
    if tol is not None:
        kwargs['rel'] = tol
    assert cell.close_enough(**kwargs) == expected

    cell.value = b
    kwargs['value'] = a
    assert cell.close_enough(**kwargs) == expected


@pytest.mark.parametrize(
    'a2, b3, iters, result', (
        (0.2, 100, 3, 16.8),
        (0.2, 100, 4, 16.64),
        (0.2, 100, 5, 16.672),
        (0.2, 200, 3, 33.6),
        (0.2, 200, 4, 33.28),
        (0.2, 200, 5, 33.344),
        (0.2, 500, 3, 84),
        (0.2, 500, 4, 83.2),
        (0.2, 500, 5, 83.36),
        (0.1234, 500, 3, 55.025760452),
    )
)
def test_validate_circular_referenced_iters(
        circular_ws, a2, b3, iters, result):
    circular_ws.evaluate(['Sheet1!B2', 'Sheet1!B6'], iterations=1)
    circular_ws.set_value('Sheet1!A2', a2)
    circular_ws.set_value('Sheet1!B2', 0)
    circular_ws.set_value('Sheet1!B3', b3)
    val = circular_ws.evaluate('Sheet1!B2', iterations=iters, tolerance=1e-100)
    assert val == pytest.approx(result)


@pytest.mark.parametrize(
    'start, inc, tol, result', (
        (50, 0.1, 0.09, 40),
        (50, 0.1, 0.1, 49.9),
        (50, 0.1, 0.11, 49.9),
    )
)
def test_validate_circular_referenced_tol(
        circular_ws, start, inc, tol, result):
    circular_ws.evaluate(['Sheet1!B2', 'Sheet1!B6'], iterations=1)
    circular_ws.set_value('Sheet1!B3', 100)
    circular_ws.set_value('Sheet1!A5', start)
    circular_ws.set_value('Sheet1!B5', inc)
    circular_ws.set_value('Sheet1!A6', start)
    circular_ws.set_value('Sheet1!B6', start)
    assert circular_ws.evaluate('Sheet1!B6', iterations=100, tolerance=tol
                                ) == pytest.approx(result)


def test_validate_circular_referenced(circular_ws):
    b6_expect = pytest.approx(49.92)
    b8_expect = pytest.approx(33.41312)
    circular_ws.evaluate('Sheet1!B8', iterations=1)

    circular_ws.set_value('Sheet1!B3', 0)
    b8 = circular_ws.evaluate('Sheet1!B8', iterations=5000, tolerance=1e-20)
    assert b8 == -50
    circular_ws.set_value('Sheet1!B3', 100)
    b8 = circular_ws.evaluate('Sheet1!B8', iterations=5000, tolerance=0.01)
    assert b8 == b8_expect

    circular_ws.set_value('Sheet1!B3', 0)
    b6, b8 = circular_ws.evaluate(
        ['Sheet1!B6', 'Sheet1!B8'], iterations=5000, tolerance=1e-20)
    assert (b6, b8) == (50, -50)
    circular_ws.set_value('Sheet1!B3', 100)
    b6, b8 = circular_ws.evaluate(
        ['Sheet1!B6', 'Sheet1!B8'], iterations=5000, tolerance=0.01)
    assert b6 == b6_expect
    assert b8 == b8_expect

    circular_ws.set_value('Sheet1!B3', 0)
    b6, b8 = circular_ws.evaluate(
        ['Sheet1!B6', 'Sheet1!B8'], iterations=5000, tolerance=1e-20)
    assert (b6, b8) == (50, -50)
    circular_ws.set_value('Sheet1!B3', 100)
    b8, b6 = circular_ws.evaluate(
        ['Sheet1!B8', 'Sheet1!B6'], iterations=5000, tolerance=0.01)
    assert b6 == b6_expect
    assert b8 == b8_expect

    # round trip cycle params through text file
    circular_ws.to_file(file_types='yml')
    excel_compiler = ExcelCompiler.from_file(circular_ws.filename)
    excel_compiler.set_value('Sheet1!B3', 0)
    b6, b8 = excel_compiler.evaluate(
        ['Sheet1!B6', 'Sheet1!B8'], iterations=5000, tolerance=1e-20)
    assert (b6, b8) == (50, -50)
    excel_compiler.set_value('Sheet1!B3', 100)
    b8, b6 = excel_compiler.evaluate(
        ['Sheet1!B8', 'Sheet1!B6'], iterations=5000, tolerance=0.01)
    assert b6 == b6_expect
    assert b8 == b8_expect


def test_circular_mismatch_warning(
        fixture_xls_path, fixture_xls_path_circular):

    with mock.patch('pycel.excelcompiler.pycel_logger') as log:
        assert log.warning.call_count == 0

        ExcelCompiler(fixture_xls_path, cycles=False)
        assert log.warning.call_count == 0

        ExcelCompiler(fixture_xls_path, cycles=True)
        assert log.warning.call_count == 1

        ExcelCompiler(fixture_xls_path_circular, cycles=False)
        assert log.warning.call_count == 2

        ExcelCompiler(fixture_xls_path_circular, cycles=True)
        assert log.warning.call_count == 2


def test_circular_disabled(fixture_xls_copy):
    excel_compiler = ExcelCompiler(fixture_xls_copy('circular.xlsx'), cycles=False)

    failed_cells = excel_compiler.validate_serialized()
    assert failed_cells == {
        'exceptions': {
            'RecursionError: Do you need to use cycles=True ?': [
                ('Sheet1!B10', '=IF(B3=0, 0, B10+0.001)',
                 'Do you need to use cycles=True ?'
                 )
            ]
        }
    }


def test_circular_order_random(fixture_xls_copy):
    """This is hoping to find a way to reproduce #126"""
    excel_compiler = ExcelCompiler(fixture_xls_copy('circular.xlsx'), cycles=True)
    to_verify = list(excel_compiler.formula_cells())

    randgen = random.Random(1234)

    for i in range(100):
        addrs = copy.copy(to_verify)
        randgen.shuffle(addrs)
        excel_compiler = ExcelCompiler(fixture_xls_copy('circular.xlsx'), cycles=True)
        failed_cells = excel_compiler.validate_serialized(
            tolerance=excel_compiler.cycles['tolerance'],
            output_addrs=addrs,
        )
        assert (failed_cells, addrs) == ({}, addrs)


def test_evaluate_after_range_eval_error():
    wb = Workbook()
    ws = wb.active
<<<<<<< HEAD
    ws['A1'] = '=JUNK(A2:C2)'
    ws.formula_attributes['A1'] = {'t': 'array', 'ref': "A1:C1"}
    ws['E1'] = '=JUNK(A2:C2)'
    ws.formula_attributes['E1'] = {'t': 'array', 'ref': "E1:G1"}
    ws['A3'] = 'hello'
    ws['E3'] = '=AND(A1,E1)'
=======
    ws['A1'], ws['B1'], ws['C1'] = 0, 1, 0
    ws['A2'] = '=UNKNOWN(A1:C1,0,FALSE,1,TRUE)'
    ws['A3'] = 'hello'
    ws['A4'] = '=UNKNOWN(A1:C1,1,FALSE,0,TRUE)'
    ws['A5'] = '=AND(A2,A4)'
>>>>>>> 3f586c34

    excel_compiler = ExcelCompiler(excel=wb)
    with pytest.raises(UnknownFunction):
<<<<<<< HEAD
        model.evaluate('A1')

    assert model.evaluate('A3') == 'hello'

    model = ExcelCompiler(excel=wb)

    with pytest.raises(UnknownFunction):
        model.evaluate('E3')

    assert model.evaluate('A3') == 'hello'
=======
        excel_compiler.evaluate('A2')
    assert excel_compiler.evaluate('A3') == 'hello'

    excel_compiler = ExcelCompiler(excel=wb)
    with pytest.raises(FormulaEvalError):
        excel_compiler.evaluate('A5')
    assert excel_compiler.evaluate('A3') == 'hello'
>>>>>>> 3f586c34
<|MERGE_RESOLUTION|>--- conflicted
+++ resolved
@@ -1115,40 +1115,18 @@
 def test_evaluate_after_range_eval_error():
     wb = Workbook()
     ws = wb.active
-<<<<<<< HEAD
-    ws['A1'] = '=JUNK(A2:C2)'
-    ws.formula_attributes['A1'] = {'t': 'array', 'ref': "A1:C1"}
-    ws['E1'] = '=JUNK(A2:C2)'
-    ws.formula_attributes['E1'] = {'t': 'array', 'ref': "E1:G1"}
-    ws['A3'] = 'hello'
-    ws['E3'] = '=AND(A1,E1)'
-=======
     ws['A1'], ws['B1'], ws['C1'] = 0, 1, 0
     ws['A2'] = '=UNKNOWN(A1:C1,0,FALSE,1,TRUE)'
     ws['A3'] = 'hello'
     ws['A4'] = '=UNKNOWN(A1:C1,1,FALSE,0,TRUE)'
     ws['A5'] = '=AND(A2,A4)'
->>>>>>> 3f586c34
 
     excel_compiler = ExcelCompiler(excel=wb)
     with pytest.raises(UnknownFunction):
-<<<<<<< HEAD
-        model.evaluate('A1')
-
-    assert model.evaluate('A3') == 'hello'
-
-    model = ExcelCompiler(excel=wb)
-
-    with pytest.raises(UnknownFunction):
-        model.evaluate('E3')
-
-    assert model.evaluate('A3') == 'hello'
-=======
         excel_compiler.evaluate('A2')
     assert excel_compiler.evaluate('A3') == 'hello'
 
     excel_compiler = ExcelCompiler(excel=wb)
     with pytest.raises(FormulaEvalError):
         excel_compiler.evaluate('A5')
-    assert excel_compiler.evaluate('A3') == 'hello'
->>>>>>> 3f586c34
+    assert excel_compiler.evaluate('A3') == 'hello'